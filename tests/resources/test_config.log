    Run information
    ---------------
    
    Environment information summary.
    
<<<<<<< HEAD
        Start time    : 2024-12-06 16:42:56
=======
        Start time    : 2024-12-06 16:27:04
>>>>>>> c2918a93
    
    --------------------------------------------------------------------------
    
    Configuration validation
    ------------------------
    
*** ERROR: Validation failed. The following parameter values are inconsistent
        with the expected data-types.
    
        Section        Key      Error
        -------------  -------  -------------------------------------------
        config         str      Invalid dtype {bool}. Expected {str}.
        config         bool     Invalid dtype {int}. Expected {bool}.
        config         int      Invalid dtype {float}. Expected {int}.
        config         float    Invalid dtype {list}. Expected {float}.
        config         list     Invalid dtype {dict}. Expected {list}.
        config         dict     Invalid dtype {str}. Expected {dict}.
        config         unknown  No dtype found in {dtypes}.
        not-in-dtypes  -N/A-    No corresponding section found in {dtypes}.
    
    --------------------------------------------------------------------------
    
    Run time
    --------
    
    Run-time performance summary.
    
<<<<<<< HEAD
        Start time    : 16:42:56.668643
        End time      : 16:42:56.821305
        Run time      : 00:00:00.152662
=======
        Start time    : 16:27:04.671258
        End time      : 16:27:04.868506
        Run time      : 00:00:00.197248
>>>>>>> c2918a93

    --------------------------------------------------------------------------<|MERGE_RESOLUTION|>--- conflicted
+++ resolved
@@ -3,12 +3,8 @@
     
     Environment information summary.
     
-<<<<<<< HEAD
         Start time    : 2024-12-06 16:42:56
-=======
-        Start time    : 2024-12-06 16:27:04
->>>>>>> c2918a93
-    
+
     --------------------------------------------------------------------------
     
     Configuration validation
@@ -35,14 +31,8 @@
     
     Run-time performance summary.
     
-<<<<<<< HEAD
         Start time    : 16:42:56.668643
         End time      : 16:42:56.821305
         Run time      : 00:00:00.152662
-=======
-        Start time    : 16:27:04.671258
-        End time      : 16:27:04.868506
-        Run time      : 00:00:00.197248
->>>>>>> c2918a93
 
     --------------------------------------------------------------------------