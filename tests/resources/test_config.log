    Run information
    ---------------
    
    Environment information summary.
    
<<<<<<< HEAD
        Start time    : 2024-12-06 18:04:44
    
=======
        Start time    : 2024-12-06 16:42:56

>>>>>>> b4678855
    --------------------------------------------------------------------------
    
    Configuration validation
    ------------------------
    
*** ERROR: Validation failed. The following parameter values are inconsistent
        with the expected data-types.
    
        Section        Key      Error
        -------------  -------  -------------------------------------------
        config         str      Invalid dtype {bool}. Expected {str}.
        config         bool     Invalid dtype {int}. Expected {bool}.
        config         int      Invalid dtype {float}. Expected {int}.
        config         float    Invalid dtype {list}. Expected {float}.
        config         list     Invalid dtype {dict}. Expected {list}.
        config         dict     Invalid dtype {str}. Expected {dict}.
        config         unknown  No dtype found in {dtypes}.
        not-in-dtypes  -N/A-    No corresponding section found in {dtypes}.
    
    --------------------------------------------------------------------------
    
    Run time
    --------
    
    Run-time performance summary.
    
<<<<<<< HEAD
        Start time    : 18:04:44.750909
        End time      : 18:04:44.938004
        Run time      : 00:00:00.187095
=======
        Start time    : 16:42:56.668643
        End time      : 16:42:56.821305
        Run time      : 00:00:00.152662
>>>>>>> b4678855

    --------------------------------------------------------------------------<|MERGE_RESOLUTION|>--- conflicted
+++ resolved
@@ -3,13 +3,8 @@
     
     Environment information summary.
     
-<<<<<<< HEAD
         Start time    : 2024-12-06 18:04:44
-    
-=======
-        Start time    : 2024-12-06 16:42:56
-
->>>>>>> b4678855
+   
     --------------------------------------------------------------------------
     
     Configuration validation
@@ -36,14 +31,8 @@
     
     Run-time performance summary.
     
-<<<<<<< HEAD
         Start time    : 18:04:44.750909
         End time      : 18:04:44.938004
         Run time      : 00:00:00.187095
-=======
-        Start time    : 16:42:56.668643
-        End time      : 16:42:56.821305
-        Run time      : 00:00:00.152662
->>>>>>> b4678855
 
     --------------------------------------------------------------------------