    Run information
    ---------------
    
    Generates example user-log content for all `pytenstils.logging`
        functionality.
    
<<<<<<< HEAD
        Start time             : 2024-12-06 18:04:44
=======

        Start time             : 2024-12-06 16:42:56
   
>>>>>>> b4678855
        Extra parameter (1)    : 1
        Extra parameter (2)    : 2
    
    --------------------------------------------------------------------------
    
    Examples: `str`
    ---------------
    
*** CRITICAL: This is a critical error string
*** ERROR: This is an error string that exceeds the line-length limit set for
        the log-file.
*** WARNING: This is a warning string.
    DEBUG: This is a debug string.
    INFO: This is a boring short story. The quick brown fox jumped over the
        lazy dog. The end.
    This is an unset string.
    
    --------------------------------------------------------------------------
    
    Examples: `list`
    ----------------
    
    This is a list output.
    
        - This string is longer than 89 characters and will be truncated [...]
        - Thisstringislongerthan89chara[...]causinganemptystringtobedisplayed.
        - 0 1 2 3 4 5 6 7 8 9 10 11 12 13 14 15 16 17 18 19 20 21 22 23 [...]
        - ['A', 'B', 'C']
        - ('A', 'B', 'C')
        - 1
        - 2
        - 3
    
    --------------------------------------------------------------------------
    
    Examples: `dict`
    ----------------
    
    This is a dictionary output.
    
        A                              : a
        B                              : b
        With whitespace, > 89-chars    : This string is longer than 89 [...]
        No whitespace, > 89-chars      : Thisstringislo[...]ringtobedisplayed.
        123s                           : 0 1 2 3 4 5 6 7 8 9 10 11 12 13 [...]
        Nineteen characters            : 19
        List                           : ['A', 'B', 'C']
        Tupple                         : ('A', 'B', 'C')
    
    --------------------------------------------------------------------------
    
    Examples: `pd.DataFrame`
    ------------------------
    
    This is a dataframe output.
    
          Calories    Duration  Day
        ----------  ----------  ---------
               420          50  Monday
               380          40  Tuesday
               390          45  Wednesday
    
    --------------------------------------------------------------------------
    
    Run time
    --------
    
    Run-time performance summary.
    
<<<<<<< HEAD
        Start time    : 18:04:44.965261
        End time      : 18:04:45.237671
        Run time      : 00:00:00.272410
=======
        Start time    : 16:42:56.847556
        End time      : 16:42:57.107387
        Run time      : 00:00:00.259831
>>>>>>> b4678855

    --------------------------------------------------------------------------<|MERGE_RESOLUTION|>--- conflicted
+++ resolved
@@ -4,13 +4,9 @@
     Generates example user-log content for all `pytenstils.logging`
         functionality.
     
-<<<<<<< HEAD
+
         Start time             : 2024-12-06 18:04:44
-=======
-
-        Start time             : 2024-12-06 16:42:56
-   
->>>>>>> b4678855
+     
         Extra parameter (1)    : 1
         Extra parameter (2)    : 2
     
@@ -80,14 +76,8 @@
     
     Run-time performance summary.
     
-<<<<<<< HEAD
         Start time    : 18:04:44.965261
         End time      : 18:04:45.237671
         Run time      : 00:00:00.272410
-=======
-        Start time    : 16:42:56.847556
-        End time      : 16:42:57.107387
-        Run time      : 00:00:00.259831
->>>>>>> b4678855
 
     --------------------------------------------------------------------------