--- conflicted
+++ resolved
@@ -4,11 +4,7 @@
     Generates close-on-exception content for `pytenstils.logging`
         functionality.
     
-<<<<<<< HEAD
         Start time    : 2024-12-06 18:04:46
-=======
-        Start time    : 2024-12-06 16:42:58
->>>>>>> b4678855
     
     --------------------------------------------------------------------------
     
@@ -31,16 +27,9 @@
     --------
     
     Run-time performance summary.
-<<<<<<< HEAD
-    
+
         Start time    : 18:04:46.649282
         End time      : 18:04:46.847472
         Run time      : 00:00:00.198190
-=======
->>>>>>> b4678855
-
-        Start time    : 16:42:58.215060
-        End time      : 16:42:58.342184
-        Run time      : 00:00:00.127124
  
     --------------------------------------------------------------------------