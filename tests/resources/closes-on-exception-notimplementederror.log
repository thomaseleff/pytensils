    Run information
    ---------------
    
    Generates close-on-exception content for `pytenstils.logging`
        functionality.
    
<<<<<<< HEAD
        Start time    : 2024-12-06 16:27:06
=======
        Start time    : 2024-12-06 16:15:50
>>>>>>> 92ee3f30
    
    --------------------------------------------------------------------------
    
    Unhandled exception
    -------------------
    
*** CRITICAL: The process failed due to an unhandled exception.

    >>> NotImplementedError: The exception {ValueError} is not implemented for
        `pytensils.config`.
    
        Filename       : T:\Documents\Projects\Pytensils\pytensils\errors.py
        Line Number    : Line 62
        Function       : raise_exception()
        Exception      : NotImplementedError
    
    --------------------------------------------------------------------------
    
    Run time
    --------
    
    Run-time performance summary.
    
<<<<<<< HEAD
        Start time    : 16:27:06.449937
        End time      : 16:27:06.576043
        Run time      : 00:00:00.126106
=======
        Start time    : 16:15:50.318851
        End time      : 16:15:50.505226
        Run time      : 00:00:00.186375
>>>>>>> 92ee3f30

    --------------------------------------------------------------------------<|MERGE_RESOLUTION|>--- conflicted
+++ resolved
@@ -4,11 +4,7 @@
     Generates close-on-exception content for `pytenstils.logging`
         functionality.
     
-<<<<<<< HEAD
         Start time    : 2024-12-06 16:27:06
-=======
-        Start time    : 2024-12-06 16:15:50
->>>>>>> 92ee3f30
     
     --------------------------------------------------------------------------
     
@@ -31,15 +27,9 @@
     --------
     
     Run-time performance summary.
-    
-<<<<<<< HEAD
+
         Start time    : 16:27:06.449937
         End time      : 16:27:06.576043
         Run time      : 00:00:00.126106
-=======
-        Start time    : 16:15:50.318851
-        End time      : 16:15:50.505226
-        Run time      : 00:00:00.186375
->>>>>>> 92ee3f30
 
     --------------------------------------------------------------------------